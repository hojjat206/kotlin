--- conflicted
+++ resolved
@@ -1,7 +1,7 @@
 LineBreakpoint created at frameThis0.kt:15
 !JDK_HOME!\bin\java -agentlib:jdwp=transport=dt_socket,address=!HOST_NAME!:!HOST_PORT!,suspend=y,server=n -Dfile.encoding=!FILE_ENCODING! -classpath !APP_PATH!\classes;!KOTLIN_RUNTIME!;!CUSTOM_LIBRARY!;!RT_JAR! frameThis0.FrameThis0Package
 Connected to the target VM, address: '!HOST_NAME!:PORT_NAME!', transport: 'socket'
-frameThis0.kt:15
+frameThis0.kt:14
 Compile bytecode for val1
 Compile bytecode for val2
 Compile bytecode for prop1
@@ -43,17 +43,10 @@
 // EXPRESSION: prop1 + val1 + val2
 // RESULT: 3: I
  frame    = invoke():15, A$test$1 {frameThis0}
-<<<<<<< HEAD
-   this     = this = {frameThis0.A$test$1@uniqueID}"kotlin.Function0<kotlin.Unit>"
-     field    = this$0: frameThis0.A = {frameThis0.A@uniqueID}
-       field    = prop1: int = 1
-     field    = $val1: int = 1
-=======
    this     = this = {frameThis0.A$test$1@uniqueID}kotlin.Function0<kotlin.Unit>
      field    = this$0: frameThis0.A = {frameThis0.A@uniqueID} (sp = null)
-       field    = prop1: int = 1 (sp = frameThis0.kt, 8)
+       field    = prop1: int = 1 (sp = frameThis0.kt, 7)
      field    = $val1: int = 1 (sp = null)
->>>>>>> be5c460b
    local    = val2: int = 1
 Disconnected from the target VM, address: '!HOST_NAME!:PORT_NAME!', transport: 'socket'
 
